package cmd

import (
	"os"
	"path/filepath"
	"strings"
	"testing"
)

// setupTestDirectory creates a test directory structure
func setupTestDirectory(t *testing.T) string {
	tempDir, err := os.MkdirTemp("", "wintree_integration_test")
	if err != nil {
		t.Fatal(err)
	}

	// Create a complex directory structure
	structure := map[string]string{
		"main.go":                       "package main",
		"README.md":                     "# Test Project",
		"go.mod":                        "module test",
		".gitignore":                    "*.log",
		"src/app.go":                    "package src",
		"src/utils.js":                  "// utils",
		"src/styles.css":                "body {}",
		"tests/main_test.go":            "package tests",
		"tests/app_test.js":             "// test",
		"docs/api.md":                   "# API",
		"docs/guide.txt":                "Guide",
		"logs/app.log":                  "log entry",
		"logs/error.log":                "error",
		"node_modules/package/index.js": "// package",
		"build/output.bin":              "binary",
		"temp/cache.tmp":                "cache",
		".vscode/settings.json":         "{}",
		"hidden/.secret":                "secret",
	}

	for filePath, content := range structure {
		fullPath := filepath.Join(tempDir, filePath)
		err := os.MkdirAll(filepath.Dir(fullPath), 0755)
		if err != nil {
			t.Fatal(err)
		}
		err = os.WriteFile(fullPath, []byte(content), 0644)
		if err != nil {
			t.Fatal(err)
		}
	}

	return tempDir
}

func TestFindMatchingFiles_IncludeMode(t *testing.T) {
	testDir := setupTestDirectory(t)
	defer os.RemoveAll(testDir)

	// Save original maxDepth and restore it after test
	originalMaxDepth := maxDepth
	defer func() { maxDepth = originalMaxDepth }()

	maxDepth = -1

	tests := []struct {
		name            string
		includePatterns []string
		expectedFiles   []string
		unexpectedFiles []string
	}{
		{
			name:            "include go files",
			includePatterns: []string{"*.go"},
			expectedFiles:   []string{"main.go", "app.go", "main_test.go"},
			unexpectedFiles: []string{"utils.js", "README.md"},
		},
		{
			name:            "include with brace expansion",
			includePatterns: []string{"*.{go,js}"},
			expectedFiles:   []string{"main.go", "app.go", "utils.js", "main_test.go", "app_test.js", "index.js"},
			unexpectedFiles: []string{"README.md", "styles.css"},
		},
		{
			name:            "include markdown files",
			includePatterns: []string{"*.md"},
			expectedFiles:   []string{"README.md", "api.md"},
			unexpectedFiles: []string{"main.go", "guide.txt"},
		},
		{
			name:            "include directory",
			includePatterns: []string{"docs"},
			expectedFiles:   []string{"api.md", "guide.txt"},
			unexpectedFiles: []string{"main.go", "app.go"},
		},
	}

	for _, tt := range tests {
		t.Run(tt.name, func(t *testing.T) {
			filters := processFilters([]string{}, tt.includePatterns)
			matchingFiles, err := findMatchingFiles(testDir, filters)
			if err != nil {
				t.Fatalf("findMatchingFiles() error = %v", err)
			}

			// Convert to set of basenames for easier checking
			fileNames := make(map[string]bool)
			for _, file := range matchingFiles {
				fileNames[filepath.Base(file)] = true
			}

			for _, expected := range tt.expectedFiles {
				if !fileNames[expected] {
					t.Errorf("Expected file %q not found in results", expected)
				}
			}

			for _, unexpected := range tt.unexpectedFiles {
				if fileNames[unexpected] {
					t.Errorf("Unexpected file %q found in results", unexpected)
				}
			}
		})
	}
}

func TestFindMatchingFiles_ExcludeMode(t *testing.T) {
	testDir := setupTestDirectory(t)
	defer os.RemoveAll(testDir)

	tests := []struct {
		name            string
		excludePatterns []string
		expectedFiles   []string
		unexpectedFiles []string
	}{
		{
			name:            "exclude log files",
			excludePatterns: []string{"*.log"},
			expectedFiles:   []string{"main.go", "README.md"},
			unexpectedFiles: []string{"app.log", "error.log"},
		},
		{
			name:            "exclude with brace expansion",
			excludePatterns: []string{"*.{log,tmp}"},
			expectedFiles:   []string{"main.go", "README.md"},
			unexpectedFiles: []string{"app.log", "cache.tmp"},
		},
		{
			name:            "exclude directories",
			excludePatterns: []string{"node_modules", "build"},
			expectedFiles:   []string{"main.go", "README.md"},
			unexpectedFiles: []string{"index.js", "output.bin"},
		},
		{
			name:            "exclude hidden files",
			excludePatterns: []string{".*"},
			expectedFiles:   []string{"main.go", "README.md"},
			unexpectedFiles: []string{".gitignore", "settings.json", ".secret"},
		},
	}

	for _, tt := range tests {
		t.Run(tt.name, func(t *testing.T) {
			filters := processFilters(tt.excludePatterns, []string{})
			matchingFiles, err := findMatchingFiles(testDir, filters)
			if err != nil {
				t.Fatalf("findMatchingFiles() error = %v", err)
			}

			// Convert to set of basenames for easier checking
			fileNames := make(map[string]bool)
			for _, file := range matchingFiles {
				fileNames[filepath.Base(file)] = true
			}

			for _, expected := range tt.expectedFiles {
				if !fileNames[expected] {
					t.Errorf("Expected file %q not found in results", expected)
				}
			}

			for _, unexpected := range tt.unexpectedFiles {
				if fileNames[unexpected] {
					t.Errorf("Unexpected file %q found in results", unexpected)
				}
			}
		})
	}
}

func TestFindMatchingFiles_CombinedMode(t *testing.T) {
	testDir := setupTestDirectory(t)
	defer os.RemoveAll(testDir)

	// Test include + exclude combination
	filters := processFilters(
		[]string{"*_test.go"}, // exclude test files
		[]string{"*.go"},      // include only go files
	)

	matchingFiles, err := findMatchingFiles(testDir, filters)
	if err != nil {
		t.Fatalf("findMatchingFiles() error = %v", err)
	}

	fileNames := make(map[string]bool)
	for _, file := range matchingFiles {
		fileNames[filepath.Base(file)] = true
	}

	// Should include go files but not test files
	if !fileNames["main.go"] {
		t.Error("Expected main.go to be included")
	}
	if !fileNames["app.go"] {
		t.Error("Expected app.go to be included")
	}
	if fileNames["main_test.go"] {
		t.Error("main_test.go should be excluded")
	}
	if fileNames["utils.js"] {
		t.Error("utils.js should not be included")
	}
}

func TestEdgeCases(t *testing.T) {
	t.Run("empty directory", func(t *testing.T) {
		tempDir, err := os.MkdirTemp("", "empty_test")
		if err != nil {
			t.Fatal(err)
		}
		defer os.RemoveAll(tempDir)

		filters := processFilters([]string{}, []string{})
		matchingFiles, err := findMatchingFiles(tempDir, filters)
		if err != nil {
			t.Fatalf("findMatchingFiles() error = %v", err)
		}

		if len(matchingFiles) != 0 {
			t.Errorf("Expected 0 files in empty directory, got %d", len(matchingFiles))
		}
	})

	t.Run("nonexistent directory", func(t *testing.T) {
		_, err := findMatchingFiles("/nonexistent/path", filter{})
		if err == nil {
			t.Error("Expected error for nonexistent directory")
		}
	})

	t.Run("include mode with no matches", func(t *testing.T) {
		testDir := setupTestDirectory(t)
		defer os.RemoveAll(testDir)

		filters := processFilters([]string{}, []string{"*.nonexistent"})
		matchingFiles, err := findMatchingFiles(testDir, filters)
		if err != nil {
			t.Fatalf("findMatchingFiles() error = %v", err)
		}

		if len(matchingFiles) != 0 {
			t.Errorf("Expected 0 files for nonexistent pattern, got %d", len(matchingFiles))
		}
	})
}

func TestFindMatchingFiles_DepthMode(t *testing.T) {
	testDir := setupTestDirectory(t)
	defer os.RemoveAll(testDir)

	tests := []struct {
		name          string
		depth         int
		expectedFiles []string
		unexpected    []string
	}{
		{
			name:          "depth 0",
			depth:         0,
			expectedFiles: []string{"main.go", "README.md", "go.mod", ".gitignore"},
			unexpected:    []string{"app.go", "main_test.go", "api.md"},
		},
		{
			name:          "depth 1",
			depth:         1,
			expectedFiles: []string{"main.go", "app.go", "utils.js", "main_test.go", "api.md", "settings.json"},
			unexpected:    []string{"index.js"}, // This is at depth 2
		},
		{
			name:          "unlimited depth",
			depth:         -1, // -1 means unlimited
			expectedFiles: []string{"main.go", "app.go", "index.js", "output.bin"},
			unexpected:    []string{},
		},
	}

	for _, tt := range tests {
		t.Run(tt.name, func(t *testing.T) {
			// Set the global maxDepth for the test
			maxDepth = tt.depth

			filters := processFilters([]string{}, []string{}) // No filters, just depth
			matchingFiles, err := findMatchingFiles(testDir, filters)
			if err != nil {
				t.Fatalf("findMatchingFiles() with depth %d error = %v", tt.depth, err)
			}

			// Convert to set of basenames for easier checking
			fileNames := make(map[string]bool)
			for _, file := range matchingFiles {
				fileNames[filepath.Base(file)] = true
			}

			for _, expected := range tt.expectedFiles {
				if !fileNames[expected] {
					t.Errorf("Depth %d: Expected file %q not found", tt.depth, expected)
				}
			}

			for _, unexpectedFile := range tt.unexpected {
				if fileNames[unexpectedFile] {
					t.Errorf("Depth %d: Unexpected file %q found", tt.depth, unexpectedFile)
				}
			}
		})
	}
	// Reset maxDepth after tests to avoid affecting other tests
	maxDepth = -1
}

func TestFullPathFlag(t *testing.T) {
	testDir := setupTestDirectory(t)
	defer os.RemoveAll(testDir)

	// save original values
	originalShowFullPath := showFullPath
	originalMaxDepth := maxDepth
	defer func() {
		showFullPath = originalShowFullPath
		maxDepth = originalMaxDepth
	}()

	t.Run("full path flag enabled", func(t *testing.T) {
		showFullPath = true
		maxDepth = -1

		filters := processFilters([]string{}, []string{})
		matchingFiles, err := findMatchingFiles(testDir, filters)
		if err != nil {
			t.Fatalf("findMatchingFiles() error = %v", err)
		}

		output := buildTreeOutput(testDir, matchingFiles)
		lines := strings.Split(output, "\n")

		// First line should be the full path
		if lines[0] != testDir {
			t.Errorf("Expected first line to be full path %q, got %q", testDir, lines[0])
		}

<<<<<<< HEAD
		// Second line should be the tree output (not the base directory name)
=======
		// Second line should be tree content, not base directory name
>>>>>>> 58015675
		if lines[1] == "" {
			t.Error("Expected tree content on second line")
		}
	})

	t.Run("full path flag disabled", func(t *testing.T) {
		showFullPath = false
		maxDepth = -1

		filters := processFilters([]string{}, []string{})
		matchingFiles, err := findMatchingFiles(testDir, filters)
		if err != nil {
			t.Fatalf("findMatchingFiles() error = %v", err)
		}

		output := buildTreeOutput(testDir, matchingFiles)
		lines := strings.Split(output, "\n")

		// First line should be the base name, not the full path
		expectedBaseName := filepath.Base(testDir)
		if lines[0] != expectedBaseName {
			t.Errorf("Expected first line to be base name %q, got %q", expectedBaseName, lines[0])
		}

		// Should NOT start with full path
		if strings.HasPrefix(lines[0], testDir) {
			t.Errorf("Output should not start with full path %q when flag is disabled", testDir)
		}
	})
}

func TestFilepathFlag(t *testing.T) {
	testDir := setupTestDirectory(t)
	defer os.RemoveAll(testDir)

	// save original values
	originalFullPathOnly := fullPathOnly
	originalMaxDepth := maxDepth
	originalExclude := excludePatterns
	originalInclude := includePatterns
	originalOutput := outputFile
	originalCopy := copyToClipboard
	defer func() {
		fullPathOnly = originalFullPathOnly
		maxDepth = originalMaxDepth
		excludePatterns = originalExclude
		includePatterns = originalInclude
		outputFile = originalOutput
		copyToClipboard = originalCopy
	}()

	t.Run("filepath flag validation with depth conflict", func(t *testing.T) {
		fullPathOnly = true
		maxDepth = 3

		// Validate would be called in RunE
		if fullPathOnly && maxDepth != 1 {
			t.Log("Correctly detected conflict between -filepath and --depth")
		}
	})

	t.Run("filepath flag validation with exclude conflict", func(t *testing.T) {
		fullPathOnly = true
		excludePatterns = []string{".git"}

		// Validate would be called in RunE
		if fullPathOnly && len(excludePatterns) > 0 {
			t.Log("Correctly detected conflict between -filepath and --exclude")
		}
	})

	t.Run("filepath flag with valid configuration", func(t *testing.T) {
		fullPathOnly = true
		maxDepth = 1
		excludePatterns = []string{}
		includePatterns = []string{}
		outputFile = ""
		copyToClipboard = false

		// When fullPathOnly is set with no conflicts, it should work
		if fullPathOnly && maxDepth == 1 && len(excludePatterns) == 0 {
			t.Log("Valid configuration for -filepath flag")
		}
	})
}<|MERGE_RESOLUTION|>--- conflicted
+++ resolved
@@ -358,11 +358,7 @@
 			t.Errorf("Expected first line to be full path %q, got %q", testDir, lines[0])
 		}
 
-<<<<<<< HEAD
-		// Second line should be the tree output (not the base directory name)
-=======
 		// Second line should be tree content, not base directory name
->>>>>>> 58015675
 		if lines[1] == "" {
 			t.Error("Expected tree content on second line")
 		}
